--- conflicted
+++ resolved
@@ -65,15 +65,8 @@
 		"foo":    "bar",
 	}
 
-<<<<<<< HEAD
-	actual, err := util.BuildResourceList(rsrcInvalid)
+	_, err := util.BuildResourceList(rsrcInvalid)
 	assert.EqualError(t, err, "invalid foo value \"bar\"")
-=======
-	_, err := util.BuildResourceList(rsrcInvalid)
-	if err == nil {
-		t.Error("nil error")
-	}
->>>>>>> a7236c50
 }
 
 func TestResourceListSum(t *testing.T) {
