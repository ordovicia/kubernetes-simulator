// Copyright 2019 Preferred Networks, Inc.
//
// Licensed under the Apache License, Version 2.0 (the "License");
// you may not use this file except in compliance with the License.
// You may obtain a copy of the License at
//
//     http://www.apache.org/licenses/LICENSE-2.0
//
// Unless required by applicable law or agreed to in writing, software
// distributed under the License is distributed on an "AS IS" BASIS,
// WITHOUT WARRANTIES OR CONDITIONS OF ANY KIND, either express or implied.
// See the License for the specific language governing permissions and
// limitations under the License.

package config

import (
	"reflect"
	"testing"
	"time"

	v1 "k8s.io/api/core/v1"
	"k8s.io/apimachinery/pkg/api/resource"
	metav1 "k8s.io/apimachinery/pkg/apis/meta/v1"

	"github.com/pfnet-research/k8s-cluster-simulator/pkg/metrics"
)

<<<<<<< HEAD
func TestBuildMetricsLogger(t *testing.T) {
	_, err := BuildMetricsLogger([]MetricsLoggerConfig{MetricsLoggerConfig{
		Dest:      "",
=======
func TestBuildMetricsFile(t *testing.T) {
	_, err := BuildMetricsFile([]MetricsFileConfig{{
		Path:      "",
>>>>>>> a7236c50
		Formatter: "",
	}})
	if err == nil {
		t.Error("nil error")
	}

<<<<<<< HEAD
	_, err = BuildMetricsLogger([]MetricsLoggerConfig{MetricsLoggerConfig{
		Dest:      "",
=======
	_, err = BuildMetricsFile([]MetricsFileConfig{{
		Path:      "",
>>>>>>> a7236c50
		Formatter: "foo",
	}})
	if err == nil {
		t.Error("nil error")
	}

<<<<<<< HEAD
	_, err = BuildMetricsLogger([]MetricsLoggerConfig{MetricsLoggerConfig{
		Dest:      "foo",
=======
	_, err = BuildMetricsFile([]MetricsFileConfig{{
		Path:      "foo",
>>>>>>> a7236c50
		Formatter: "",
	}})
	if err == nil {
		t.Error("nil error")
	}
}

func TestBuildFormatter(t *testing.T) {
	actual0, _ := buildFormatter("JSON")
	expected0 := &metrics.JSONFormatter{}
	if actual0 != expected0 {
		t.Errorf("got: %+v\nwant: %+v", actual0, expected0)
	}

	actual1, _ := buildFormatter("humanReadable")
	expected1 := &metrics.HumanReadableFormatter{}
	if actual1 != expected1 {
		t.Errorf("got: %+v\nwant: %+v", actual1, expected1)
	}

	actual2, _ := buildFormatter("table")
	expected2 := &metrics.TableFormatter{}
	if actual2 != expected2 {
		t.Errorf("got: %+v\nwant: %+v", actual2, expected2)
	}

	_, err := buildFormatter("Invalid")
	if err == nil {
		t.Error("nil error")
	}
}

func TestBuildNode(t *testing.T) {
	nowStr := time.Now().Format(time.RFC3339)
	nowParsed, _ := time.Parse(time.RFC3339, nowStr)

	metadata := metav1.ObjectMeta{
		Name: "node-0",
		Labels: map[string]string{
			"foo": "bar",
		},
		Annotations: map[string]string{},
	}

	spec := v1.NodeSpec{
		Unschedulable: false,
		Taints: []v1.Taint{
			{Key: "k", Value: "v", Effect: v1.TaintEffectNoSchedule},
		},
	}

	actual, _ := BuildNode(NodeConfig{
		Metadata: metadata,
		Spec:     spec,
		Status: NodeStatus{
			Allocatable: map[v1.ResourceName]string{
				"cpu":            "2",
				"memory":         "4Gi",
				"nvidia.com/gpu": "1",
			},
		},
	}, nowStr)

	allocatable := v1.ResourceList{
		"cpu":            resource.MustParse("2"),
		"memory":         resource.MustParse("4Gi"),
		"nvidia.com/gpu": resource.MustParse("1"),
	}

	expected := v1.Node{
		TypeMeta: metav1.TypeMeta{
			Kind:       "Node",
			APIVersion: "v1",
		},
		ObjectMeta: metadata,
		Spec:       spec,
		Status: v1.NodeStatus{
			Capacity:    allocatable,
			Allocatable: allocatable,
			Conditions:  buildNodeCondition(metav1.NewTime(nowParsed)),
		},
	}

	if !reflect.DeepEqual(*actual, expected) {
		t.Errorf("got: %+v\nwant: %+v", *actual, expected)
	}
}

func TestBuildNodeConfig(t *testing.T) {
	now := metav1.NewTime(time.Now())

	actual := buildNodeCondition(now)
	expected := []v1.NodeCondition{
		{
			Type:               v1.NodeReady,
			Status:             v1.ConditionTrue,
			LastHeartbeatTime:  now,
			LastTransitionTime: now,
			Reason:             "KubeletReady",
			Message:            "kubelet is posting ready status",
		},
		{
			Type:               v1.NodeOutOfDisk,
			Status:             v1.ConditionFalse,
			LastHeartbeatTime:  now,
			LastTransitionTime: now,
			Reason:             "KubeletHasSufficientDisk",
			Message:            "kubelet has sufficient disk space available",
		},
		{
			Type:               v1.NodeMemoryPressure,
			Status:             v1.ConditionFalse,
			LastHeartbeatTime:  now,
			LastTransitionTime: now,
			Reason:             "KubeletHasSufficientMemory",
			Message:            "kubelet has sufficient memory available",
		},
		{
			Type:               v1.NodeDiskPressure,
			Status:             v1.ConditionFalse,
			LastHeartbeatTime:  now,
			LastTransitionTime: now,
			Reason:             "KubeletHasNoDiskPressure",
			Message:            "kubelet has no disk pressure",
		},
		{
			Type:               v1.NodePIDPressure,
			Status:             v1.ConditionFalse,
			LastHeartbeatTime:  now,
			LastTransitionTime: now,
			Reason:             "KubeletHasSufficientPID",
			Message:            "kubelet has sufficient PID available",
		},
	}

	if !reflect.DeepEqual(actual, expected) {
		t.Errorf("got: %+v\nwant: %+v", actual, expected)
	}
}<|MERGE_RESOLUTION|>--- conflicted
+++ resolved
@@ -26,41 +26,26 @@
 	"github.com/pfnet-research/k8s-cluster-simulator/pkg/metrics"
 )
 
-<<<<<<< HEAD
-func TestBuildMetricsLogger(t *testing.T) {
-	_, err := BuildMetricsLogger([]MetricsLoggerConfig{MetricsLoggerConfig{
-		Dest:      "",
-=======
+
 func TestBuildMetricsFile(t *testing.T) {
 	_, err := BuildMetricsFile([]MetricsFileConfig{{
-		Path:      "",
->>>>>>> a7236c50
+		Dest:      "",
 		Formatter: "",
 	}})
 	if err == nil {
 		t.Error("nil error")
 	}
 
-<<<<<<< HEAD
-	_, err = BuildMetricsLogger([]MetricsLoggerConfig{MetricsLoggerConfig{
+	_, err = BuildMetricsFile([]MetricsFileConfig{{
 		Dest:      "",
-=======
-	_, err = BuildMetricsFile([]MetricsFileConfig{{
-		Path:      "",
->>>>>>> a7236c50
 		Formatter: "foo",
 	}})
 	if err == nil {
 		t.Error("nil error")
 	}
 
-<<<<<<< HEAD
-	_, err = BuildMetricsLogger([]MetricsLoggerConfig{MetricsLoggerConfig{
+	_, err = BuildMetricsFile([]MetricsFileConfig{{
 		Dest:      "foo",
-=======
-	_, err = BuildMetricsFile([]MetricsFileConfig{{
-		Path:      "foo",
->>>>>>> a7236c50
 		Formatter: "",
 	}})
 	if err == nil {
